--- conflicted
+++ resolved
@@ -3065,11 +3065,8 @@
     instance_id: str = ""
     log_dir: Optional[str] = None
     enable_freq_mod: bool = False
-<<<<<<< HEAD
+    freq_mod_mode: Optional[str] = None
     enable_idle_time_injection: bool = False
-=======
-    freq_mod_mode: Optional[str] = None
->>>>>>> 21f44d75
 
     def compute_hash(self) -> str:
         """
